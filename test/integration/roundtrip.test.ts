import {
  importAll,
  importAgent,
  exportToAgent,
  exportAll,
} from '../../src/index.js';
import type { RuleBlock } from '../../src/types.js';

import { tmpdir } from 'node:os';
import { mkdtempSync, rmSync, cpSync, writeFileSync, readFileSync, existsSync } from 'node:fs';
import { join, dirname } from 'node:path';
import { describe, expect, it, afterAll } from 'vitest';

function makeTmp(): string {
  return mkdtempSync(join(tmpdir(), 'agentconfig-it-'));
}

function copyExampleWorkspace(tmp: string) {
  const exampleSrc = join(dirname(__dirname), '..', 'example');
  if (existsSync(exampleSrc)) {
    cpSync(exampleSrc, tmp, { recursive: true });
  } else {
    // Create a minimal example if the example directory doesn't exist
    const agentDir = join(tmp, '.agent');
    const { mkdirSync } = require('fs');
    mkdirSync(agentDir, { recursive: true });
    
    writeFileSync(join(agentDir, 'test-rule.md'), `---
id: test-rule
alwaysApply: true
priority: high
---

## Test Rule

This is a test rule for integration testing.`, 'utf8');
    
    writeFileSync(join(agentDir, 'another-rule.md'), `---
id: another-rule
scope: src/**
---

## Another Rule

Another test rule with scope.`, 'utf8');
  }
}

describe('agentconfig integration – import ▶ convert ▶ export ▶ re‑import', () => {
  const tmp = makeTmp();
  copyExampleWorkspace(tmp);

  afterAll(() => {
    // Clean up – comment this out if you want to inspect the artifacts
    rmSync(tmp, { recursive: true, force: true });
  });

  it('performs a round-trip conversion', async () => {
    /* ---------------- 1. IMPORT EXISTING RULE FILES ---------------- */
    const import1 = await importAll(tmp);
    let rules1 = import1.results.flatMap(r => r.rules);

    // If no rules found from other formats, check .agent directory
    if (rules1.length === 0 && existsSync(join(tmp, '.agent'))) {
      const agentImport = importAgent(join(tmp, '.agent'));
      rules1 = agentImport.rules;
    }

    expect(rules1.length).toBeGreaterThan(0);

    /* ---------------- 2. EXPORT TO .agent/ DIRECTORY ------------------- */
    const exportDir = join(tmp, 'test-export');
    exportToAgent(rules1, exportDir);

    /* ---------------- 3. RE-IMPORT FROM .agent/ DIRECTORY -------------- */
    const reimport = importAgent(join(exportDir, '.agent'));
    const parsedBack = reimport.rules;
    
    // Remove position information for comparison (it's added during parsing)
<<<<<<< HEAD
    // Sort by ID to ensure consistent comparison since order is not guaranteed
    const normalizeRules = (rules: RuleBlock[]) => 
      rules.map(r => ({ metadata: r.metadata, content: r.content }))
           .sort((a, b) => a.metadata.id.localeCompare(b.metadata.id));
=======
    const normalizeRules = (rules: RuleBlock[]) =>
      rules
        .map(r => ({ metadata: r.metadata, content: r.content }))
        .sort((a, b) => a.metadata.id.localeCompare(b.metadata.id));
>>>>>>> 2235ea1d
    
    expect(normalizeRules(parsedBack)).toEqual(normalizeRules(rules1));

    /* ---------------- 4. EXPORT TO ALL FORMATS --------------------- */
    const outDir = join(tmp, 'exported');
    exportAll(parsedBack, outDir);

    /* Quick smoke-check the export produced something we expect */
    const copilotFile = join(outDir, '.github', 'copilot-instructions.md');
    expect(existsSync(copilotFile)).toBe(true);
    expect(readFileSync(copilotFile, 'utf8').length).toBeGreaterThan(10);

    /* ---------------- 5. RE-IMPORT FROM EXPORTS -------------------- */
    const import2 = await importAll(outDir);
    
    // Find the format that preserves individual rules best (Cursor)
    const cursorImport = import2.results.find(r => r.format === 'cursor');
    
    /* ---------------- 6. VERIFY CURSOR PRESERVES RULES ------------- */
    // Cursor should preserve all non-private rules
    if (cursorImport) {
      // Filter out private rules from rules1 for comparison
      const nonPrivateRules1 = rules1.filter(r => !r.metadata.private);
      expect(cursorImport.rules.length).toBe(nonPrivateRules1.length);
      
      const sortedRules1 = [...nonPrivateRules1].sort((a, b) => a.metadata.id.localeCompare(b.metadata.id));
      const sortedRules2 = [...cursorImport.rules].sort((a, b) => a.metadata.id.localeCompare(b.metadata.id));
      
      // Check that each rule's content matches
      sortedRules1.forEach((rule1, index) => {
        const rule2 = sortedRules2[index];
        expect(rule2.metadata.id).toBe(rule1.metadata.id);
        expect(rule2.content.trim()).toBe(rule1.content.trim());
      });
    }
    
    /* ---------------- 7. VERIFY ALL FORMATS EXPORTED ---------------- */
    const formats = import2.results.map(r => r.format).sort();
    expect(formats).toContain('agent');
    expect(formats).toContain('claude');
    expect(formats).toContain('copilot');
    expect(formats).toContain('cursor');
    expect(formats).toContain('cline');
    expect(formats).toContain('windsurf');
    expect(formats).toContain('zed');
    expect(formats).toContain('codex');
  });

  it('handles multiple rule types correctly', async () => {
    const complexRules = [
      {
        metadata: {
          id: 'always-rule',
          alwaysApply: true,
          priority: 'high' as const,
          description: 'Always applied rule'
        },
        content: '# Always Rule\n\nThis rule is always applied.'
      },
      {
        metadata: {
          id: 'scoped-rule',
          scope: ['src/**/*.ts', 'test/**/*.ts'],
          manual: false
        },
        content: '# Scoped Rule\n\nThis rule applies to TypeScript files.'
      },
      {
        metadata: {
          id: 'manual-rule',
          manual: true,
          triggers: ['@file-change']
        },
        content: '# Manual Rule\n\nThis rule is manually triggered.'
      }
    ];

    // Write to .agent directory
    const complexDir = join(tmp, 'complex-test');
    exportToAgent(complexRules, complexDir);

    // Parse back
    const reimport = importAgent(join(complexDir, '.agent'));
    const parsed = reimport.rules;
    
    // Verify all metadata is preserved
    expect(parsed.length).toBe(3);
    
    // Sort by ID to ensure consistent order
    const sortedParsed = [...parsed].sort((a, b) => a.metadata.id.localeCompare(b.metadata.id));
    const alwaysRule = sortedParsed.find(r => r.metadata.id === 'always-rule');
    const scopedRule = sortedParsed.find(r => r.metadata.id === 'scoped-rule');
    const manualRule = sortedParsed.find(r => r.metadata.id === 'manual-rule');
    
    expect(alwaysRule?.metadata.alwaysApply).toBe(true);
    expect(alwaysRule?.metadata.priority).toBe('high');
    expect(scopedRule?.metadata.scope).toEqual(['src/**/*.ts', 'test/**/*.ts']);
    expect(manualRule?.metadata.manual).toBe(true);
    expect(manualRule?.metadata.triggers).toEqual(['@file-change']);
  });
});<|MERGE_RESOLUTION|>--- conflicted
+++ resolved
@@ -77,17 +77,11 @@
     const parsedBack = reimport.rules;
     
     // Remove position information for comparison (it's added during parsing)
-<<<<<<< HEAD
     // Sort by ID to ensure consistent comparison since order is not guaranteed
-    const normalizeRules = (rules: RuleBlock[]) => 
-      rules.map(r => ({ metadata: r.metadata, content: r.content }))
-           .sort((a, b) => a.metadata.id.localeCompare(b.metadata.id));
-=======
     const normalizeRules = (rules: RuleBlock[]) =>
       rules
         .map(r => ({ metadata: r.metadata, content: r.content }))
         .sort((a, b) => a.metadata.id.localeCompare(b.metadata.id));
->>>>>>> 2235ea1d
     
     expect(normalizeRules(parsedBack)).toEqual(normalizeRules(rules1));
 
