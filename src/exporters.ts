import { writeFileSync, mkdirSync, existsSync } from 'fs'
import { join, dirname } from 'path'
import yaml from 'js-yaml'
import matter from 'gray-matter'
import type { RuleBlock, ExportOptions } from './types.js'

/**
 * @deprecated Use exportToAgent() instead. Single-file .agentconfig format is deprecated.
 */
export function toAgentMarkdown(rules: RuleBlock[]): string {
  console.warn('Warning: toAgentMarkdown() is deprecated. Use exportToAgent() to export to .agent/ directory instead.')
  
  const sections: string[] = []

  for (const rule of rules) {
    const { metadata, content } = rule

    // Extract id and other metadata
    const { id, ...otherMetadata } = metadata

    // Build the comment starting with @<id>
    let metaComment = `<!-- @${id}`

    // If there are other metadata properties, add them
    if (Object.keys(otherMetadata).length > 0) {
      // Format remaining metadata as YAML
      const metaYaml = yaml.dump(otherMetadata, {
        flowLevel: 1,
        lineWidth: -1
      }).trim()

      metaComment += `\n${metaYaml}`
    }

    metaComment += ' -->'

    // Add section
    sections.push(`${metaComment}\n\n${content}`)
  }

  return sections.join('\n\n')
}

export function exportToCopilot(rules: RuleBlock[], outputPath: string, options?: ExportOptions): void {
  // Filter out private rules unless includePrivate is true
  const filteredRules = rules.filter(rule => !rule.metadata.private || options?.includePrivate)
  
  // Combine all rules into a single markdown document
  const content = filteredRules
    .map(rule => rule.content)
    .join('\n\n---\n\n')

  ensureDirectoryExists(outputPath)
  writeFileSync(outputPath, content, 'utf-8')
}

export function exportToAgent(rules: RuleBlock[], outputDir: string, options?: ExportOptions): void {
  const agentDir = join(outputDir, '.agent')
  mkdirSync(agentDir, { recursive: true })

  for (const rule of rules) {
    // Support nested folders based on rule ID (e.g., "api/auth" -> "api/auth.md")
    let filename: string
    let filePath: string

    if (rule.metadata.id && rule.metadata.id.includes('/')) {
      // Create nested structure based on ID
      const parts = rule.metadata.id.split('/')
      const fileName = parts.pop() + '.md'
      const subDir = join(agentDir, ...parts)
      mkdirSync(subDir, { recursive: true })
      filePath = join(subDir, fileName)
    } else {
      filename = `${rule.metadata.id || 'rule'}.md`
      filePath = join(agentDir, filename)
    }

    // Prepare front matter data - filter out undefined values
    const frontMatterBase: Record<string, unknown> = {}

    if (rule.metadata.description !== undefined) frontMatterBase.description = rule.metadata.description
    if (rule.metadata.alwaysApply !== undefined) frontMatterBase.alwaysApply = rule.metadata.alwaysApply
    if (rule.metadata.globs !== undefined) frontMatterBase.globs = rule.metadata.globs
    if (rule.metadata.manual !== undefined) frontMatterBase.manual = rule.metadata.manual
    if (rule.metadata.scope !== undefined) frontMatterBase.scope = rule.metadata.scope
    if (rule.metadata.priority !== undefined) frontMatterBase.priority = rule.metadata.priority
    if (rule.metadata.triggers !== undefined) frontMatterBase.triggers = rule.metadata.triggers

    // Add other metadata fields but exclude 'private' if it's false
    for (const [key, value] of Object.entries(rule.metadata)) {
      if (!['id', 'description', 'alwaysApply', 'globs', 'manual', 'scope', 'priority', 'triggers'].includes(key) && value !== undefined) {
        // Don't include private: false in frontmatter
        if (key === 'private' && value === false) continue
        frontMatterBase[key] = value
      }
    }

    const frontMatter = frontMatterBase

    // Create Markdown content with frontmatter
    const mdContent = matter.stringify(rule.content, frontMatter)
    writeFileSync(filePath, mdContent, 'utf-8')
  }
}

export function exportToCursor(rules: RuleBlock[], outputDir: string, options?: ExportOptions): void {
  const rulesDir = join(outputDir, '.cursor', 'rules')
  mkdirSync(rulesDir, { recursive: true })

  // Filter out private rules unless includePrivate is true
  const filteredRules = rules.filter(rule => !rule.metadata.private || options?.includePrivate)
  
  for (const rule of filteredRules) {
    // Support nested folders based on rule ID
    let filePath: string
    
    if (rule.metadata.id && rule.metadata.id.includes('/')) {
      // Create nested structure based on ID
      const parts = rule.metadata.id.split('/')
      const fileName = parts.pop() + '.mdc'
      const subDir = join(rulesDir, ...parts)
      mkdirSync(subDir, { recursive: true })
      filePath = join(subDir, fileName)
    } else {
      const filename = `${rule.metadata.id || 'rule'}.mdc`
      filePath = join(rulesDir, filename)
    }

    // Prepare front matter data - filter out undefined values
    const frontMatterBase: Record<string, unknown> = {}

    if (rule.metadata.description !== undefined) frontMatterBase.description = rule.metadata.description
    if (rule.metadata.alwaysApply !== undefined) frontMatterBase.alwaysApply = rule.metadata.alwaysApply
    if (rule.metadata.globs !== undefined) frontMatterBase.globs = rule.metadata.globs
    if (rule.metadata.manual !== undefined) frontMatterBase.manual = rule.metadata.manual
    if (rule.metadata.scope !== undefined) frontMatterBase.scope = rule.metadata.scope
    if (rule.metadata.priority !== undefined) frontMatterBase.priority = rule.metadata.priority
    if (rule.metadata.triggers !== undefined) frontMatterBase.triggers = rule.metadata.triggers

    // Add other metadata fields but exclude 'private' if it's false
    for (const [key, value] of Object.entries(rule.metadata)) {
      if (!['id', 'description', 'alwaysApply', 'globs', 'manual', 'scope', 'priority', 'triggers'].includes(key) && value !== undefined) {
        // Don't include private: false in frontmatter
        if (key === 'private' && value === false) continue
        frontMatterBase[key] = value
      }
    }

    const frontMatter = frontMatterBase

    // Create MDC content
    const mdcContent = matter.stringify(rule.content, frontMatter)
    writeFileSync(filePath, mdcContent, 'utf-8')
  }
}

export function exportToCline(rules: RuleBlock[], outputPath: string, options?: ExportOptions): void {
  // Filter out private rules unless includePrivate is true
  const filteredRules = rules.filter(rule => !rule.metadata.private || options?.includePrivate)
  
  if (outputPath.endsWith('.clinerules')) {
    // Single file mode
    const content = filteredRules
      .map(rule => {
        const header = rule.metadata.description ? `## ${rule.metadata.description}\n\n` : ''
        return header + rule.content
      })
      .join('\n\n')

    ensureDirectoryExists(outputPath)
    writeFileSync(outputPath, content, 'utf-8')
  } else {
    // Directory mode
    const rulesDir = join(outputPath, '.clinerules')
    mkdirSync(rulesDir, { recursive: true })

    filteredRules.forEach((rule, index) => {
      const filename = `${String(index + 1).padStart(2, '0')}-${rule.metadata.id || 'rule'}.md`
      const filePath = join(rulesDir, filename)
      writeFileSync(filePath, rule.content, 'utf-8')
    })
  }
}

export function exportToWindsurf(rules: RuleBlock[], outputPath: string, options?: ExportOptions): void {
  // Filter out private rules unless includePrivate is true
  const filteredRules = rules.filter(rule => !rule.metadata.private || options?.includePrivate)
  
  const content = filteredRules
    .map(rule => rule.content)
    .join('\n\n')

  ensureDirectoryExists(outputPath)
  writeFileSync(outputPath, content, 'utf-8')
}

export function exportToZed(rules: RuleBlock[], outputPath: string, options?: ExportOptions): void {
  // Filter out private rules unless includePrivate is true
  const filteredRules = rules.filter(rule => !rule.metadata.private || options?.includePrivate)
  
  const content = filteredRules
    .map(rule => rule.content)
    .join('\n\n')

  ensureDirectoryExists(outputPath)
  writeFileSync(outputPath, content, 'utf-8')
}

export function exportToCodex(rules: RuleBlock[], outputPath: string, options?: ExportOptions): void {
  // Filter out private rules unless includePrivate is true
  const filteredRules = rules.filter(rule => !rule.metadata.private || options?.includePrivate)
  
  const content = filteredRules
    .map(rule => {
      const header = rule.metadata.description ? `# ${rule.metadata.description}\n\n` : ''
      return header + rule.content
    })
    .join('\n\n')

  ensureDirectoryExists(outputPath)
  writeFileSync(outputPath, content, 'utf-8')
}

export function exportToAider(rules: RuleBlock[], outputPath: string, options?: ExportOptions): void {
  // Filter out private rules unless includePrivate is true
  const filteredRules = rules.filter(rule => !rule.metadata.private || options?.includePrivate)
  
  const content = filteredRules
    .map(rule => rule.content)
    .join('\n\n')

  ensureDirectoryExists(outputPath)
  writeFileSync(outputPath, content, 'utf-8')
}

export function exportToClaudeCode(rules: RuleBlock[], outputPath: string, options?: ExportOptions): void {
  // Filter out private rules unless includePrivate is true
  const filteredRules = rules.filter(rule => !rule.metadata.private || options?.includePrivate)
  
  const content = filteredRules
    .map(rule => {
      const header = rule.metadata.description ? `# ${rule.metadata.description}\n\n` : ''
      return header + rule.content
    })
    .join('\n\n')

  ensureDirectoryExists(outputPath)
  writeFileSync(outputPath, content, 'utf-8')
}

<<<<<<< HEAD
export function exportToQodo(rules: RuleBlock[], outputPath: string): void {
  const content = rules
    .map(rule => {
      const header = rule.metadata.description ? `# ${rule.metadata.description}\n\n` : ''
      return header + rule.content
    })
    .join('\n\n---\n\n')

  ensureDirectoryExists(outputPath)
  writeFileSync(outputPath, content, 'utf-8')
}

export function exportAll(rules: RuleBlock[], repoPath: string, dryRun = false): void {
  // Export to all supported formats
  if (!dryRun) {
    exportToAgent(rules, repoPath)
    exportToCopilot(rules, join(repoPath, '.github', 'copilot-instructions.md'))
    exportToCursor(rules, repoPath)
    exportToCline(rules, join(repoPath, '.clinerules'))
    exportToWindsurf(rules, join(repoPath, '.windsurfrules'))
    exportToZed(rules, join(repoPath, '.rules'))
    exportToCodex(rules, join(repoPath, 'AGENTS.md'))
    exportToAider(rules, join(repoPath, 'CONVENTIONS.md'))
    exportToClaudeCode(rules, join(repoPath, 'CLAUDE.md'))
    exportToQodo(rules, join(repoPath, 'best_practices.md'))
=======
export function exportAll(rules: RuleBlock[], repoPath: string, dryRun = false, options?: ExportOptions): void {
  // Export to all supported formats
  if (!dryRun) {
    exportToAgent(rules, repoPath, options)
    exportToCopilot(rules, join(repoPath, '.github', 'copilot-instructions.md'), options)
    exportToCursor(rules, repoPath, options)
    exportToCline(rules, join(repoPath, '.clinerules'), options)
    exportToWindsurf(rules, join(repoPath, '.windsurfrules'), options)
    exportToZed(rules, join(repoPath, '.rules'), options)
    exportToCodex(rules, join(repoPath, 'AGENTS.md'), options)
    exportToAider(rules, join(repoPath, 'CONVENTIONS.md'), options)
    exportToClaudeCode(rules, join(repoPath, 'CLAUDE.md'), options)
>>>>>>> b62abf1c
  }
}

function ensureDirectoryExists(filePath: string): void {
  const dir = dirname(filePath)
  if (!existsSync(dir)) {
    mkdirSync(dir, { recursive: true })
  }
}<|MERGE_RESOLUTION|>--- conflicted
+++ resolved
@@ -248,7 +248,6 @@
   writeFileSync(outputPath, content, 'utf-8')
 }
 
-<<<<<<< HEAD
 export function exportToQodo(rules: RuleBlock[], outputPath: string): void {
   const content = rules
     .map(rule => {
@@ -274,20 +273,6 @@
     exportToAider(rules, join(repoPath, 'CONVENTIONS.md'))
     exportToClaudeCode(rules, join(repoPath, 'CLAUDE.md'))
     exportToQodo(rules, join(repoPath, 'best_practices.md'))
-=======
-export function exportAll(rules: RuleBlock[], repoPath: string, dryRun = false, options?: ExportOptions): void {
-  // Export to all supported formats
-  if (!dryRun) {
-    exportToAgent(rules, repoPath, options)
-    exportToCopilot(rules, join(repoPath, '.github', 'copilot-instructions.md'), options)
-    exportToCursor(rules, repoPath, options)
-    exportToCline(rules, join(repoPath, '.clinerules'), options)
-    exportToWindsurf(rules, join(repoPath, '.windsurfrules'), options)
-    exportToZed(rules, join(repoPath, '.rules'), options)
-    exportToCodex(rules, join(repoPath, 'AGENTS.md'), options)
-    exportToAider(rules, join(repoPath, 'CONVENTIONS.md'), options)
-    exportToClaudeCode(rules, join(repoPath, 'CLAUDE.md'), options)
->>>>>>> b62abf1c
   }
 }
 
